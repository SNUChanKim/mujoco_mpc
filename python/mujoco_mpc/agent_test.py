--- conflicted
+++ resolved
@@ -131,7 +131,9 @@
           mocap_quat=data.mocap_quat,
           userdata=data.userdata,
       )
-      agent.get_action(averaging_duration=control_timestep, nominal_action=nominal)
+      agent.get_action(
+          averaging_duration=control_timestep, nominal_action=nominal
+      )
       state_after = agent.get_state()
       self.assertEqual(data.time, state_after.time)
       np.testing.assert_allclose(data.qpos, state_after.qpos)
@@ -216,7 +218,9 @@
         data.qvel = state.qvel
         data.act = state.act
         data.mocap_pos = np.array(state.mocap_pos).reshape(data.mocap_pos.shape)
-        data.mocap_quat = np.array(state.mocap_quat).reshape(data.mocap_quat.shape)
+        data.mocap_quat = np.array(state.mocap_quat).reshape(
+            data.mocap_quat.shape
+        )
         data.userdata = np.array(state.userdata).reshape(data.userdata.shape)
         observations.append(get_observation(model, data))
 
@@ -367,17 +371,37 @@
 
       self.assertEqual(agent.get_task_parameters()["Goal"], 14)
 
-<<<<<<< HEAD
+  def test_best_trajectory(self):
+    model_path = (
+        pathlib.Path(__file__).parent.parent.parent
+        / "mjpc/tasks/particle/task_timevarying.xml"
+    )
+    model = mujoco.MjModel.from_xml_path(str(model_path))
+    data = mujoco.MjData(model)
+
+    agent = agent_lib.Agent(task_id="Particle", model=model)
+    agent.set_state(
+        time=data.time,
+        qpos=data.qpos,
+        qvel=data.qvel,
+        act=data.act,
+        mocap_pos=data.mocap_pos,
+        mocap_quat=data.mocap_quat,
+        userdata=data.userdata,
+    )
+    agent.planner_step()
+    best_traj = agent.best_trajectory()
+
+    self.assertEqual(best_traj["states"].shape, (51, 4))
+    self.assertEqual(best_traj["actions"].shape, (50, 2))
+    self.assertEqual(best_traj["times"].shape, (51,))
+
   def test_set_mocap(self):
-=======
-  def test_best_trajectory(self):
->>>>>>> 6a56e33e
     model_path = (
         pathlib.Path(__file__).parent.parent.parent
         / "mjpc/tasks/particle/task_timevarying.xml"
     )
     model = mujoco.MjModel.from_xml_path(str(model_path))
-<<<<<<< HEAD
     with agent_lib.Agent(task_id="ParticleFixed", model=model) as agent:
       pose = agent_pb2.Pose(pos=[13, 14, 15], quat=[1, 1, 1, 1])
       agent.set_mocap({"goal": pose})
@@ -388,26 +412,6 @@
           [0.5, 0.5, 0.5, 0.5],
           "quaternions should be normalized",
       )
-=======
-    data = mujoco.MjData(model)
-
-    agent = agent_lib.Agent(task_id="Particle", model=model)
-    agent.set_state(
-        time=data.time,
-        qpos=data.qpos,
-        qvel=data.qvel,
-        act=data.act,
-        mocap_pos=data.mocap_pos,
-        mocap_quat=data.mocap_quat,
-        userdata=data.userdata,
-    )
-    agent.planner_step()
-    best_traj = agent.best_trajectory()
-
-    self.assertEqual(best_traj["states"].shape, (51, 4))
-    self.assertEqual(best_traj["actions"].shape, (50, 2))
-    self.assertEqual(best_traj["times"].shape, (51, ))
->>>>>>> 6a56e33e
 
 
 if __name__ == "__main__":
