--- conflicted
+++ resolved
@@ -57,10 +57,7 @@
     <jointpos name="joint_z" joint="root_z" />
     <jointvel name="vel_z" joint="root_z" />
     <accelerometer name="acc" site="tip" />
-<<<<<<< HEAD
-=======
     <framepos name="tip" objtype="site" objname="tip" />
->>>>>>> 6969cd3b
   </sensor>
 
   <keyframe>
